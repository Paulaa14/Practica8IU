--- conflicted
+++ resolved
@@ -34,13 +34,8 @@
 
     <h5>Acciones</h5>
     <div class="btn-group">
-<<<<<<< HEAD
         <button @click="$emit('editUser')" class="btn btn-outline-success" title="Editar usuario">✏️</button>
-        <button @click="$emit('rmUser')" class="btn btn-outline-danger" title="Eliminar usuario">🗑️</button>
-=======
-        <button @click="$emit('editUser')" class="btn btn-outline-success">✏️</button>
-        <button @click="confirmDelete()" class="btn btn-outline-danger">🗑️</button>
->>>>>>> b1cbac42
+        <button @click="confirmDelete()" class="btn btn-outline-danger" title="Eliminar usuario">🗑️</button>
     </div>
 </template>
 
@@ -131,8 +126,6 @@
     const subject = gState.resolve(group.subjectId);
     return `${subject.short}:${group.name}`
 }
-<<<<<<< HEAD
-=======
 
 const confirmDelete = () => {
     if (confirm(`¿Estás seguro de que quieres borrar el usuario ${props.user.firstName} ${props.user.lastName}?`)) {
@@ -141,5 +134,4 @@
     }
 }
 
->>>>>>> b1cbac42
 </script>