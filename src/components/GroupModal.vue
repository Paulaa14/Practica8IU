--- conflicted
+++ resolved
@@ -23,13 +23,8 @@
             :displayCol="'userName'" id="e-teacherId" label="Profesor" />
           <br>
           <SlotBox 
-<<<<<<< HEAD
             :start="group.slots" :groupId ="group.id"
-            id="e-slots" label="Slots" />
-=======
-            :start="group.slots"
             id="e-slots" label="Horarios" />
->>>>>>> b1cbac42
         </div>
         <button type="submit" class="invisible">Submit</button>
       </form>
