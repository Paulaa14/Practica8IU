<template>
  <h4>Grupo <span class="name">{{ group.niceName }}</span></h4>
  <table>
    <tbody>
      <tr>
        <th>Asignatura</th>
        <td>{{ subject.name }}</td>
      </tr>
      <tr>
        <th>Créditos</th>
        <td>{{ group.credits }}</td>
      </tr>
      <tr>
        <th>Cuatrimestre</th>
        <td>{{ subject.semester }}</td>
      </tr>
      <tr>
        <th>Profesor</th>
        <td v-if="teacher">
          {{ teacher.userName }} ({{ teacher.firstName }} {{ teacher.lastName}})
        </td>
        <td v-else> (ninguno) </td>
      </tr>
    </tbody>
  </table>

  <SortableGrid :data="addSlotCols(slots)" :columns="slotColumns" 
    :filter="{ all: '', fields: [] }" v-model:sorter="sorter" />
  <TimeTable :slots="slots" />

  <h5>Acciones</h5>
  <div class="btn-group">
<<<<<<< HEAD
    <button @click="$emit('editGroup')" class="btn btn-outline-success" title = "Editar grupo">✏️</button>
    <button @click="$emit('rmGroup')" class="btn btn-outline-danger" title = "Eliminar grupo">🗑️</button>
=======
    <button @click="$emit('editGroup')" class="btn btn-outline-success">✏️</button>
    <button @click="confirmDelete()" class="btn btn-outline-danger">🗑️</button>
>>>>>>> b1cbac42
  </div>
</template>

<script setup>
import SortableGrid from './SortableGrid.vue';
import TimeTable from './TimeTable.vue';

import { gState, weekDayNames } from '../state.js';
import { ref, computed } from 'vue'

const emit = defineEmits([
  'editGroup',
  'rmGroup',
])

const props = defineProps({
  group: Object // see definition of Group in ../model.js
})

const subject = computed(() => gState.resolve(props.group.subjectId))
const teacher = computed(() => props.group.teacherId ? gState.resolve(props.group.teacherId) : '')

let sorter = ref([{key: "weekDay", order: 1}])
const slots = computed(() => props.group.slots.map(s => gState.resolve(s)))

const slotColumns = [
    { key: 'location', display: 'Lugar', type: 'String' },
    {
        key: 'weekDay', display: 'Día', type: 'Enum',
        values: gState.model.WeekDay,
        displayValues: weekDayNames
    },
    { key: 'niceStart', display: 'Inicio', type: 'String' },
    { key: 'niceEnd', display: 'Final', type: 'String' },
]

const addSlotCols = (ss) => {
    for (let s of ss) {
        s.niceStart = formatTime(s.startTime)
        s.niceEnd = formatTime(s.endTime)
        s.niceTeacher = s.teacherId >= 0 ? gState.resolve(s.teacherId).userName : ''
    }
    return ss;
}

// 1450 => 14:50
const formatTime = t => `${Math.floor(t / 100)}:` + `0${t % 100}`.slice(-2)

const confirmDelete = () => {
  if (confirm(`¿Estás seguro de que quieres borrar el grupo ${props.group.name}?`)) {
    emit('rmGroup')
    alert('Grupo borrado con exito')
  }
}

</script>

<style scoped>
.dayOfWeek {
  display: inline-block;
  width: 4em;
}

.slot {
  display: block;
}
</style><|MERGE_RESOLUTION|>--- conflicted
+++ resolved
@@ -30,13 +30,8 @@
 
   <h5>Acciones</h5>
   <div class="btn-group">
-<<<<<<< HEAD
     <button @click="$emit('editGroup')" class="btn btn-outline-success" title = "Editar grupo">✏️</button>
-    <button @click="$emit('rmGroup')" class="btn btn-outline-danger" title = "Eliminar grupo">🗑️</button>
-=======
-    <button @click="$emit('editGroup')" class="btn btn-outline-success">✏️</button>
-    <button @click="confirmDelete()" class="btn btn-outline-danger">🗑️</button>
->>>>>>> b1cbac42
+    <button @click="confirmDelete()" class="btn btn-outline-danger" title = "Eliminar grupo">🗑️</button>
   </div>
 </template>
 
