<!-- 
  Una tabla que permite filtrar sus filas y ordenar según columnas.
  Los datos son de la forma [{col1: valor1, ...}, ...] - cada fila, un objeto con valor para cada columna
  Para ello, necesita saber de qué tipo son las columnas - ver documantación de prop 'columns'
  Los filtros son los que genera FilterOrAddBox - prop 'filter'
-->
<template>
  <table v-if="filteredData.length">
    <thead>
      <tr> 
        <th v-for="col in columns" :key="col.key"
        @click="sortBy(col.key)"
        :class="sorter.length && sorter.slice(-1)[0].key == col.key ? 'ghead active' : 'ghead'">
        <span v-if="sorter.find(o => o.key==col.key && o.order==1)" class="arrow asc"></span>
        <span v-if="sorter.find(o => o.key==col.key && o.order==-1)" class="arrow dsc"></span>
        {{ col.display }}
      </th>
    </tr>
  </thead>
    <tbody>
      <tr v-for="entry in filteredData" :key="entry.id" 
      @click="$emit('selectOne', entry.id)">
      
      <td v-for="(col, index) in columns" :key="`${entry.id}_${col.key}`"
      class="text-start">
      <template v-if="col.type == 'Enum'">
        {{ col.displayValues[entry[col.key]] }}
      </template>
      <template v-else-if="col.type == 'ObjectIds'">
        <span v-for="o in entry[col.key].map(v => gState.resolve(v))" :key="o.id"
          class="small"
          :data-bs-toggle="col.title ? 'tooltip' : null" 
          :data-bs-html="col.title ? true : null"
          :data-bs-title="col.title ? col.title(entry, col.key, o) : null">
          {{ o.name }}
        </span>
      </template>
      <template v-else>
        <span 
        :class="index == 0 ? 'name' : null"
        :data-bs-toggle="col.title ? 'tooltip' : null" 
        :data-bs-html="col.title ? true : null"
        :data-bs-title="col.title ? col.title(entry, col.key) : null">
        {{ entry[col.key] }}
      </span>
    </template>
  </td>
</tr>
</tbody>
</table>
<p v-else>(no hay nada que mostrar)</p>
<<<<<<< HEAD
<!--<button type = "button" data-bs-toggle = "button" class = "imput-group-text btn btn-outline-secondary b-limpiar-orden" @click="">-->
=======

<!--@click="" igual hay que poner cosas aqui-->
<button type = "button" data-bs-toggle = "button" class = "input-group-text btn btn-outline-secondary b-limpiar-orden">
>>>>>>> b1cbac42
<!--Copiar el boton de otro sitio, lo cambias pa q se vea bonito, cambias lo q hace -->
  
<!--</button-->
</template>

<script setup>
  import { computed } from 'vue'
  import { gState } from '../state.js';
  import { mkValueSorter, mkKeySorter, mkArraySorter, mkTimeSorter, mkReverseSorter} from '../util.js';

  // eslint generates (bogus) error unless prevented from doing so with this comment:
  // eslint-disable-next-line
  const sorter = defineModel('sorter'); // [{key: colName, order: 1 |-1} ...]

  const props = defineProps({
    data: Array,       // [{colName1: colValue1, ...}, ...]
    filter: Object,    // { all: String, filter: [ {colName: String} ... ] } - see FilterOrAddBox
    columns: Array,    // [{key: colName, display:, type: String|Number|ObjectIds|Enum, } ...]
  })
  
  defineEmits(['selectOne'])

  /**
   * Column objects:
   *  key - the column key. Each element of data must have a value for each of these keys
   *  display - the user-friendly name of the column. Used in the column header, and in filter fields for that column
   *  type - the type of the column. Used to choose how to sort it and how to display its values. Can be one of:
   *    String - strings
   *    Number - numbers
   *    ObjectIds - an array of objectIds, which when looked up via gState.resolve(oId) results in actual model objects
   *    Enum - one of a (closed) set of values, which use a special order. For example, days of the week. 
   *  values - (only for type Enum) - the set of values in their correct order. Used for sorting
   *  title - (only for type ObjectIds) - a function that generates html tooltips for elements of this type
   *    will be called passing in (dataRow, colName, objectValue), where the objectValue is the result of
   *    calling gState.resolve(dataRow[colName]). If absent, no tooltip
   */

  const filteredData = computed(() => {
    let { data, filter, columns} = props
    if (filter.all) {
      const needle = filter.all.toLowerCase()
      const keys = columns.map(o => o.key)
      const rowText = (row) => keys.map(k => row[k]).join('$').toLowerCase();
      data = data.filter(row => rowText(row).indexOf(needle) > -1)
    } else if (Object.keys(filter.fields).length) {
      for (let [k, v] of Object.entries(filter.fields)) {
        if (v.length == 0) continue;
        const needle = v.toLowerCase()
        data = data.filter(row => (""+row[k]).toLowerCase().indexOf(needle) > -1)
      }
    }
    
    if (sorter.value.length) {
      data = data.slice()
      for (let s of sorter.value) {
        const sortCol = columns.find(c => c.key == s.key);
        if ( ! sortCol) {
          console.log("ERROR: cannot sort by ", s, "cols are", columns)
          continue;
        }
        let sorter = null;
        switch (sortCol.type) {
          case "Enum": 
            sorter = mkKeySorter(sortCol.values, s.key); break;
          case "ObjectIds":
            sorter = mkArraySorter(s.key); break;
          case "Time":
            sorter = mkTimeSorter(s.key); break;
          default: 
            sorter = mkValueSorter(s.key);
        }
        data = data.sort(s.order == 1 ? sorter : mkReverseSorter(sorter))
      }
    }
    return data
  })

  /**
   * Se puede ordenar por varias columnas. La última es la que más ordena.
   * 1er click en col: ordena ascendente
   * 2do click en col: ordena descendente
   * 3er click en col: deja de ordenar (siguiente será 1ero)
   * @param key columna cuyo orden alterar
   */ 
  function sortBy(key) {
    const prev = sorter.value.find(o => o.key == key)
    if (prev && prev.order == 1) {
      prev.order = -1;
    } else if (prev) {
      // equivalent to sorter = sorter.filter(o => o.key != key)
      // but we cannot re-asign v-models (or properties), so we use this instead
      sorter.value.splice(sorter.value.findIndex(o => o.key == key), 1);      
    } else {
      sorter.value.push({key, order: 1})
    }
  }
</script>

<style>
th.ghead {
  white-space: nowrap;
}
.arrow.asc::after {
  content: "↓";
  position: relative;
  left: 4px;
}
.arrow.dsc::after {
  content: "↑";
  position: relative;
  left: 4px;
}
span.name {
  font-weight: 1000;
}
span.small {
  padding-right: 2px;
}
table {
  margin-top: 10px;

}
thead>tr {
  border-bottom: 1px solid gray;
  color: rgb(104, 103, 103);
}

/* .b-limpiar-orden{
  top:;
} */
</style><|MERGE_RESOLUTION|>--- conflicted
+++ resolved
@@ -1,189 +1,179 @@
-<!-- 
-  Una tabla que permite filtrar sus filas y ordenar según columnas.
-  Los datos son de la forma [{col1: valor1, ...}, ...] - cada fila, un objeto con valor para cada columna
-  Para ello, necesita saber de qué tipo son las columnas - ver documantación de prop 'columns'
-  Los filtros son los que genera FilterOrAddBox - prop 'filter'
--->
-<template>
-  <table v-if="filteredData.length">
-    <thead>
-      <tr> 
-        <th v-for="col in columns" :key="col.key"
-        @click="sortBy(col.key)"
-        :class="sorter.length && sorter.slice(-1)[0].key == col.key ? 'ghead active' : 'ghead'">
-        <span v-if="sorter.find(o => o.key==col.key && o.order==1)" class="arrow asc"></span>
-        <span v-if="sorter.find(o => o.key==col.key && o.order==-1)" class="arrow dsc"></span>
-        {{ col.display }}
-      </th>
-    </tr>
-  </thead>
-    <tbody>
-      <tr v-for="entry in filteredData" :key="entry.id" 
-      @click="$emit('selectOne', entry.id)">
-      
-      <td v-for="(col, index) in columns" :key="`${entry.id}_${col.key}`"
-      class="text-start">
-      <template v-if="col.type == 'Enum'">
-        {{ col.displayValues[entry[col.key]] }}
-      </template>
-      <template v-else-if="col.type == 'ObjectIds'">
-        <span v-for="o in entry[col.key].map(v => gState.resolve(v))" :key="o.id"
-          class="small"
-          :data-bs-toggle="col.title ? 'tooltip' : null" 
-          :data-bs-html="col.title ? true : null"
-          :data-bs-title="col.title ? col.title(entry, col.key, o) : null">
-          {{ o.name }}
-        </span>
-      </template>
-      <template v-else>
-        <span 
-        :class="index == 0 ? 'name' : null"
-        :data-bs-toggle="col.title ? 'tooltip' : null" 
-        :data-bs-html="col.title ? true : null"
-        :data-bs-title="col.title ? col.title(entry, col.key) : null">
-        {{ entry[col.key] }}
-      </span>
-    </template>
-  </td>
-</tr>
-</tbody>
-</table>
-<p v-else>(no hay nada que mostrar)</p>
-<<<<<<< HEAD
-<!--<button type = "button" data-bs-toggle = "button" class = "imput-group-text btn btn-outline-secondary b-limpiar-orden" @click="">-->
-=======
-
-<!--@click="" igual hay que poner cosas aqui-->
-<button type = "button" data-bs-toggle = "button" class = "input-group-text btn btn-outline-secondary b-limpiar-orden">
->>>>>>> b1cbac42
-<!--Copiar el boton de otro sitio, lo cambias pa q se vea bonito, cambias lo q hace -->
-  
-<!--</button-->
-</template>
-
-<script setup>
-  import { computed } from 'vue'
-  import { gState } from '../state.js';
-  import { mkValueSorter, mkKeySorter, mkArraySorter, mkTimeSorter, mkReverseSorter} from '../util.js';
-
-  // eslint generates (bogus) error unless prevented from doing so with this comment:
-  // eslint-disable-next-line
-  const sorter = defineModel('sorter'); // [{key: colName, order: 1 |-1} ...]
-
-  const props = defineProps({
-    data: Array,       // [{colName1: colValue1, ...}, ...]
-    filter: Object,    // { all: String, filter: [ {colName: String} ... ] } - see FilterOrAddBox
-    columns: Array,    // [{key: colName, display:, type: String|Number|ObjectIds|Enum, } ...]
-  })
-  
-  defineEmits(['selectOne'])
-
-  /**
-   * Column objects:
-   *  key - the column key. Each element of data must have a value for each of these keys
-   *  display - the user-friendly name of the column. Used in the column header, and in filter fields for that column
-   *  type - the type of the column. Used to choose how to sort it and how to display its values. Can be one of:
-   *    String - strings
-   *    Number - numbers
-   *    ObjectIds - an array of objectIds, which when looked up via gState.resolve(oId) results in actual model objects
-   *    Enum - one of a (closed) set of values, which use a special order. For example, days of the week. 
-   *  values - (only for type Enum) - the set of values in their correct order. Used for sorting
-   *  title - (only for type ObjectIds) - a function that generates html tooltips for elements of this type
-   *    will be called passing in (dataRow, colName, objectValue), where the objectValue is the result of
-   *    calling gState.resolve(dataRow[colName]). If absent, no tooltip
-   */
-
-  const filteredData = computed(() => {
-    let { data, filter, columns} = props
-    if (filter.all) {
-      const needle = filter.all.toLowerCase()
-      const keys = columns.map(o => o.key)
-      const rowText = (row) => keys.map(k => row[k]).join('$').toLowerCase();
-      data = data.filter(row => rowText(row).indexOf(needle) > -1)
-    } else if (Object.keys(filter.fields).length) {
-      for (let [k, v] of Object.entries(filter.fields)) {
-        if (v.length == 0) continue;
-        const needle = v.toLowerCase()
-        data = data.filter(row => (""+row[k]).toLowerCase().indexOf(needle) > -1)
-      }
-    }
-    
-    if (sorter.value.length) {
-      data = data.slice()
-      for (let s of sorter.value) {
-        const sortCol = columns.find(c => c.key == s.key);
-        if ( ! sortCol) {
-          console.log("ERROR: cannot sort by ", s, "cols are", columns)
-          continue;
-        }
-        let sorter = null;
-        switch (sortCol.type) {
-          case "Enum": 
-            sorter = mkKeySorter(sortCol.values, s.key); break;
-          case "ObjectIds":
-            sorter = mkArraySorter(s.key); break;
-          case "Time":
-            sorter = mkTimeSorter(s.key); break;
-          default: 
-            sorter = mkValueSorter(s.key);
-        }
-        data = data.sort(s.order == 1 ? sorter : mkReverseSorter(sorter))
-      }
-    }
-    return data
-  })
-
-  /**
-   * Se puede ordenar por varias columnas. La última es la que más ordena.
-   * 1er click en col: ordena ascendente
-   * 2do click en col: ordena descendente
-   * 3er click en col: deja de ordenar (siguiente será 1ero)
-   * @param key columna cuyo orden alterar
-   */ 
-  function sortBy(key) {
-    const prev = sorter.value.find(o => o.key == key)
-    if (prev && prev.order == 1) {
-      prev.order = -1;
-    } else if (prev) {
-      // equivalent to sorter = sorter.filter(o => o.key != key)
-      // but we cannot re-asign v-models (or properties), so we use this instead
-      sorter.value.splice(sorter.value.findIndex(o => o.key == key), 1);      
-    } else {
-      sorter.value.push({key, order: 1})
-    }
-  }
-</script>
-
-<style>
-th.ghead {
-  white-space: nowrap;
-}
-.arrow.asc::after {
-  content: "↓";
-  position: relative;
-  left: 4px;
-}
-.arrow.dsc::after {
-  content: "↑";
-  position: relative;
-  left: 4px;
-}
-span.name {
-  font-weight: 1000;
-}
-span.small {
-  padding-right: 2px;
-}
-table {
-  margin-top: 10px;
-
-}
-thead>tr {
-  border-bottom: 1px solid gray;
-  color: rgb(104, 103, 103);
-}
-
-/* .b-limpiar-orden{
-  top:;
-} */
+<!-- 
+  Una tabla que permite filtrar sus filas y ordenar según columnas.
+  Los datos son de la forma [{col1: valor1, ...}, ...] - cada fila, un objeto con valor para cada columna
+  Para ello, necesita saber de qué tipo son las columnas - ver documantación de prop 'columns'
+  Los filtros son los que genera FilterOrAddBox - prop 'filter'
+-->
+<template>
+  <table v-if="filteredData.length">
+    <thead>
+      <tr> 
+        <th v-for="col in columns" :key="col.key"
+        @click="sortBy(col.key)"
+        :class="sorter.length && sorter.slice(-1)[0].key == col.key ? 'ghead active' : 'ghead'">
+        <span v-if="sorter.find(o => o.key==col.key && o.order==1)" class="arrow asc"></span>
+        <span v-if="sorter.find(o => o.key==col.key && o.order==-1)" class="arrow dsc"></span>
+        {{ col.display }}
+      </th>
+    </tr>
+  </thead>
+    <tbody>
+      <tr v-for="entry in filteredData" :key="entry.id" 
+      @click="$emit('selectOne', entry.id)">
+      
+      <td v-for="(col, index) in columns" :key="`${entry.id}_${col.key}`"
+      class="text-start">
+      <template v-if="col.type == 'Enum'">
+        {{ col.displayValues[entry[col.key]] }}
+      </template>
+      <template v-else-if="col.type == 'ObjectIds'">
+        <span v-for="o in entry[col.key].map(v => gState.resolve(v))" :key="o.id"
+          class="small"
+          :data-bs-toggle="col.title ? 'tooltip' : null" 
+          :data-bs-html="col.title ? true : null"
+          :data-bs-title="col.title ? col.title(entry, col.key, o) : null">
+          {{ o.name }}
+        </span>
+      </template>
+      <template v-else>
+        <span 
+        :class="index == 0 ? 'name' : null"
+        :data-bs-toggle="col.title ? 'tooltip' : null" 
+        :data-bs-html="col.title ? true : null"
+        :data-bs-title="col.title ? col.title(entry, col.key) : null">
+        {{ entry[col.key] }}
+      </span>
+    </template>
+  </td>
+</tr>
+</tbody>
+</table>
+<p v-else>(no hay nada que mostrar)</p>
+</template>
+
+<script setup>
+  import { computed } from 'vue'
+  import { gState } from '../state.js';
+  import { mkValueSorter, mkKeySorter, mkArraySorter, mkTimeSorter, mkReverseSorter} from '../util.js';
+
+  // eslint generates (bogus) error unless prevented from doing so with this comment:
+  // eslint-disable-next-line
+  const sorter = defineModel('sorter'); // [{key: colName, order: 1 |-1} ...]
+
+  const props = defineProps({
+    data: Array,       // [{colName1: colValue1, ...}, ...]
+    filter: Object,    // { all: String, filter: [ {colName: String} ... ] } - see FilterOrAddBox
+    columns: Array,    // [{key: colName, display:, type: String|Number|ObjectIds|Enum, } ...]
+  })
+  
+  defineEmits(['selectOne'])
+
+  /**
+   * Column objects:
+   *  key - the column key. Each element of data must have a value for each of these keys
+   *  display - the user-friendly name of the column. Used in the column header, and in filter fields for that column
+   *  type - the type of the column. Used to choose how to sort it and how to display its values. Can be one of:
+   *    String - strings
+   *    Number - numbers
+   *    ObjectIds - an array of objectIds, which when looked up via gState.resolve(oId) results in actual model objects
+   *    Enum - one of a (closed) set of values, which use a special order. For example, days of the week. 
+   *  values - (only for type Enum) - the set of values in their correct order. Used for sorting
+   *  title - (only for type ObjectIds) - a function that generates html tooltips for elements of this type
+   *    will be called passing in (dataRow, colName, objectValue), where the objectValue is the result of
+   *    calling gState.resolve(dataRow[colName]). If absent, no tooltip
+   */
+
+  const filteredData = computed(() => {
+    let { data, filter, columns} = props
+    if (filter.all) {
+      const needle = filter.all.toLowerCase()
+      const keys = columns.map(o => o.key)
+      const rowText = (row) => keys.map(k => row[k]).join('$').toLowerCase();
+      data = data.filter(row => rowText(row).indexOf(needle) > -1)
+    } else if (Object.keys(filter.fields).length) {
+      for (let [k, v] of Object.entries(filter.fields)) {
+        if (v.length == 0) continue;
+        const needle = v.toLowerCase()
+        data = data.filter(row => (""+row[k]).toLowerCase().indexOf(needle) > -1)
+      }
+    }
+    
+    if (sorter.value.length) {
+      data = data.slice()
+      for (let s of sorter.value) {
+        const sortCol = columns.find(c => c.key == s.key);
+        if ( ! sortCol) {
+          console.log("ERROR: cannot sort by ", s, "cols are", columns)
+          continue;
+        }
+        let sorter = null;
+        switch (sortCol.type) {
+          case "Enum": 
+            sorter = mkKeySorter(sortCol.values, s.key); break;
+          case "ObjectIds":
+            sorter = mkArraySorter(s.key); break;
+          case "Time":
+            sorter = mkTimeSorter(s.key); break;
+          default: 
+            sorter = mkValueSorter(s.key);
+        }
+        data = data.sort(s.order == 1 ? sorter : mkReverseSorter(sorter))
+      }
+    }
+    return data
+  })
+
+  /**
+   * Se puede ordenar por varias columnas. La última es la que más ordena.
+   * 1er click en col: ordena ascendente
+   * 2do click en col: ordena descendente
+   * 3er click en col: deja de ordenar (siguiente será 1ero)
+   * @param key columna cuyo orden alterar
+   */ 
+  function sortBy(key) {
+    const prev = sorter.value.find(o => o.key == key)
+    if (prev && prev.order == 1) {
+      prev.order = -1;
+    } else if (prev) {
+      // equivalent to sorter = sorter.filter(o => o.key != key)
+      // but we cannot re-asign v-models (or properties), so we use this instead
+      sorter.value.splice(sorter.value.findIndex(o => o.key == key), 1);      
+    } else {
+      sorter.value.push({key, order: 1})
+    }
+  }
+</script>
+
+<style>
+th.ghead {
+  white-space: nowrap;
+}
+.arrow.asc::after {
+  content: "↓";
+  position: relative;
+  left: 4px;
+}
+.arrow.dsc::after {
+  content: "↑";
+  position: relative;
+  left: 4px;
+}
+span.name {
+  font-weight: 1000;
+}
+span.small {
+  padding-right: 2px;
+}
+table {
+  margin-top: 10px;
+
+}
+thead>tr {
+  border-bottom: 1px solid gray;
+  color: rgb(104, 103, 103);
+}
+
+/* .b-limpiar-orden{
+  top:;
+} */
 </style>